--- conflicted
+++ resolved
@@ -9,11 +9,7 @@
 
 cd /lib/tf
 
-<<<<<<< HEAD
-git clone https://github.com/tensorflow/models  # Dockerfile moves this script to /lib/tf/ so that TFODAPI is installed there
-=======
 git clone https://github.com/tensorflow/models models  # Dockerfile moves this script to /lib/tf/ so that TFODAPI is installed there
->>>>>>> fb584f1e
 cd models
 git reset --hard 8367cf6dabe11adf7628541706b660821f397dce  # this is a good commit from 2019/03/06 that works with Python3
 cd ..
