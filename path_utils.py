#
# path_utils.py
#
# Miscellaneous useful utils for path manipulation, things that could *almost*
# be in os.path, but aren't.
#
#

#%% Constants and imports

import os
import glob
import datetime
import ntpath


#%% General path functions

def recursive_file_list(baseDir, bConvertSlashes=True):
    """
    Enumerate files (not directories) in [baseDir], optionally converting \ to /
    """

    allFiles = []

    for root, _, filenames in os.walk(baseDir):
        for filename in filenames: 
            fullPath = os.path.join(root,filename)
            if bConvertSlashes:
                fullPath = fullPath.replace('\\','/')
            allFiles.append(fullPath)

    return allFiles


def split_path(path, maxdepth=100):
    """
    Splits [path] into all its constituent tokens, e.g.:
    
    c:\blah\boo\goo.txt
    
    ...becomes:
        
    ['c:\\', 'blah', 'boo', 'goo.txt']
    
    http://nicks-liquid-soapbox.blogspot.com/2011/03/splitting-path-to-list-in-python.html
    """
    
    ( head, tail ) = os.path.split(path)
    return split_path(head, maxdepth - 1) + [ tail ] \
        if maxdepth and head and head != path \
        else [ head or tail ]
        
def fileparts(n):
    """
    p,n,e = fileparts(filename)    
     
    fileparts(r'c:\blah\BLAH.jpg') returns ('c:\blah','BLAH','.jpg')
     
    Note that the '.' lives with the extension, and separators have been removed.
    """
    
    p = ntpath.dirname(n)
    basename = ntpath.basename(n)
    n,e = ntpath.splitext(basename)
    return p,n,e
    

if False:

    ##%% Test driver for fileparts()
    # from matlab_porting_tools import fileparts
    
    TEST_STRINGS = [
            r'c:\blah\BLAH.jpg',
            r'c:\blah.jpg',
            r'blah',
            r'c:\blah',
            r'c:\blah\BLAH',
            r'blah.jpg'
            ]
    
    for s in TEST_STRINGS:
        p,n,e = fileparts(s)
        print('{}:\n[{}],[{}],[{}]\n'.format(s,p,n,e))
        

def insert_before_extension(filename,s=''):
    """
    function filename = insert_before_extension(filename,s)
    
    Inserts the string [s] before the extension in [filename], separating with '.'.  
    
    If [s] is empty, generates a date/timestamp.
    
    If [filename] has no extension, appends [s].    
    """
    
    assert len(filename) > 0
    
    if len(s) == 0:
        s = datetime.datetime.now().strftime('%Y.%m.%d.%H.%M.%S')

    p,n,e = fileparts(filename);
    
    fn = n + '.' + s + e
    filename = os.path.join(p,fn);
    
    return filename


if False:

    ##%% Test driver for insert_before_extension
    
    # from matlab_porting_tools import insert_before_extension
    
    TEST_STRINGS = [
            r'c:\blah\BLAH.jpg',
            r'c:\blah.jpg',
            r'blah',
            r'c:\blah',
            r'c:\blah\BLAH',
            r'blah.jpg'
            ]
    
    for s in TEST_STRINGS:
        sOut = insert_before_extension(s)
        print('{}: {}'.format(s,sOut))


def top_level_folder(p):
    """
    Gets the top-level folder from the path *p*; on Windows, will use the top-level folder
    that isn't the drive.  E.g., top_level_folder(r"c:\blah\foo") returns "c:\blah".  Does not
    include the leaf node, i.e. top_level_folder('/blah/foo') returns '/blah'.
    """
    if p == '':
        return ''
    
    # Path('/blah').parts is ('/','blah')
    parts = split_path(p)
    
    if len(parts) == 1:
        return parts[0]
    
    drive = os.path.splitdrive(p)[0]
    if parts[0] == drive or parts[0] == drive + '/' or parts[0] == drive + '\\' or parts[0] in ['\\','/']: 
        return os.path.join(parts[0],parts[1])    
    else:
        return parts[0]
    
if False:        
    p = 'blah/foo/bar'; s = top_level_folder(p); print(s); assert s == 'blah'
    p = '/blah/foo/bar'; s = top_level_folder(p); print(s); assert s == '/blah'
    p = 'bar'; s = top_level_folder(p); print(s); assert s == 'bar'
    p = ''; s = top_level_folder(p); print(s); assert s == ''
    p = 'c:\\'; s = top_level_folder(p); print(s); assert s == 'c:\\'
    p = r'c:\blah'; s = top_level_folder(p); print(s); assert s == 'c:\\blah'
    p = r'c:\foo'; s = top_level_folder(p); print(s); assert s == 'c:\\foo'
    p = r'c:/foo'; s = top_level_folder(p); print(s); assert s == 'c:/foo'
    p = r'c:\foo/bar'; s = top_level_folder(p); print(s); assert s == 'c:\\foo'
    
            
#%% Image-related path functions
        
imageExtensions = ['.jpg','.jpeg','.gif','.png']
    
def is_image_file(s):
    """
    Check a file's extension against a hard-coded set of image file extensions    '
    """
    
    ext = os.path.splitext(s)[1]
    return ext.lower() in imageExtensions
    
    
def find_image_strings(strings):
    """
    Given a list of strings that are potentially image file names, look for strings
    that actually look like image file names (based on extension).
    """
    
    imageStrings = []
    bIsImage = [False] * len(strings)
    for iString,f in enumerate(strings):
        bIsImage[iString] = is_image_file(f) 
        if bIsImage[iString]:
            imageStrings.append(f)
        
    return imageStrings

    
def find_images(dirName,bRecursive=False):
<<<<<<< HEAD
    '''
    Find all files in a directory that look like image file names.  Returns absolute
    paths.
    '''
=======
    """
    Find all files in a directory that look like image file names.
    """
    
>>>>>>> 170c547f
    if bRecursive:
        strings = glob.glob(os.path.join(dirName,'**','*.*'), recursive=True)
    else:
        strings = glob.glob(os.path.join(dirName,'*.*'))
        
    imageStrings = find_image_strings(strings)
    
    return imageStrings<|MERGE_RESOLUTION|>--- conflicted
+++ resolved
@@ -192,17 +192,11 @@
 
     
 def find_images(dirName,bRecursive=False):
-<<<<<<< HEAD
-    '''
+    """
     Find all files in a directory that look like image file names.  Returns absolute
     paths.
-    '''
-=======
-    """
-    Find all files in a directory that look like image file names.
-    """
-    
->>>>>>> 170c547f
+    """
+    
     if bRecursive:
         strings = glob.glob(os.path.join(dirName,'**','*.*'), recursive=True)
     else:
